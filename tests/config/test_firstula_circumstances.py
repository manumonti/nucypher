--- conflicted
+++ resolved
@@ -64,15 +64,12 @@
 
     def start_lonely_learning_loop():
         any_other_ursula.start_learning_loop()
-<<<<<<< HEAD
-        any_other_ursula.block_until_specific_nodes_are_known(set([firstula.checksum_public_address]), timeout=2)
-=======
         start = maya.now()
         while firstula not in any_other_ursula.known_nodes:
             passed = maya.now() - start
             if passed.seconds > 2:
                 pytest.fail("Didn't find the seed node.")
->>>>>>> 164d4998
+        any_other_ursula.block_until_specific_nodes_are_known(set([firstula.checksum_public_address]), timeout=2)
 
     yield deferToThread(start_lonely_learning_loop)
     assert firstula in any_other_ursula.known_nodes
